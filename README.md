--- conflicted
+++ resolved
@@ -77,7 +77,7 @@
 the unique ones into the list. The downside to this approach is that we might add extra 
 size to our dataset, but in return, we maintain data integrity.
 
-<<<<<<< HEAD
+
 | Data Type                            | Merging Strategy                                                                                                                            |
 |--------------------------------------|---------------------------------------------------------------------------------------------------------------------------------------------|
 | **strings**                          | Keep the longest string to retain maximum detail. Unless otherwise specified below.                                                         |
@@ -89,25 +89,9 @@
 | **lists**                            | Concatenate unique elements into a single list.                                                                                             |
 | **dicts**                            | Concatenate all unique dictionaries into a single list.                                                                                     |
 | **none values**                      | Replace with non-null values when available.                                                                                                |
+                                                                                   
+#### ValueErrors. Why do we raise them and how do we handle them
 
-
-#### ValueErrors. Why do we raise them and how we handle them
-=======
-| Data Type                        | Merging Strategy                                                                                                                        |
-|----------------------------------|-----------------------------------------------------------------------------------------------------------------------------------------|
-| **strings**                      | Keep the longest string to retain maximum detail. Unless otherwise specified below.                                                     |
-| **root_domain<br/>(str)**        | if non unique → raise `ValueError`.                                                                                                     |
-| **page_url<br/>(str)**           | Keep the shortest string for clarity and redundancy reduction.                                                                          |
-| **unspsc<br/>(str)**             | Concatenated different values with " \| " separator to preserve all potentially important data.                                         |                                                                                                                                  |
-| **eco_friendly<br/>(bool)**      | None and True → `True`, <br/>None and False → `False`, <br/>True and False → raise `ValueError`.           |
-| **manufacturing_year<br/>(int)** | Use the maximum value, not ideal.<br/>If I knew how the data should look, I would implement date validation using the datetime library. |
-| **lists**                        | Concatenate unique elements into a single list.                                                                                         |
-| **dicts**                        | Concatenate all unique dictionaries into a single list.                                                                                 |
-| **none values**                  | Replace with non-null values when available.                                                                                            |
-
-
-#### ValueErrors. Why do we raise them and how do we handle them
->>>>>>> 39f05244
 
 In this solution, there are two functions that raise `ValueError`: `merge_eco_friendly` and `merge_root_domain`. 
 Both of these functions use ValueError to catch and handle cases where rows should not be merged due to logical
